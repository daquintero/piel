--- conflicted
+++ resolved
@@ -62,12 +62,7 @@
     packages=find_packages(include=["piel", "piel.*"]),
     test_suite="tests",
     tests_require=test_requirements,
-<<<<<<< HEAD
-    url="https://github.com/daquintero/piel",
-    version="0.0.20",
-=======
     url='https://github.com/daquintero/piel',
     version='0.0.21',
->>>>>>> 5925cb72
     zip_safe=False,
 )