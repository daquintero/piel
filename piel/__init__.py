"""Top-level package for piel."""
import os
import pathlib

os.environ["PIEL_PACKAGE_DIRECTORY"] = str(pathlib.Path(__file__).parent.parent.resolve())

__author__ = """Dario Quintero"""
<<<<<<< HEAD
__email__ = "darioaquintero@gmail.com"
__version__ = "0.0.20"

from .defaults import *
from .file_system import *
from .openlane_v1 import *
from .openlane_v2 import *
from .parametric import *
from .simulation import *
=======
__email__ = 'darioaquintero@gmail.com'
__version__ = '0.0.21'
>>>>>>> 5925cb72
<|MERGE_RESOLUTION|>--- conflicted
+++ resolved
@@ -5,17 +5,12 @@
 os.environ["PIEL_PACKAGE_DIRECTORY"] = str(pathlib.Path(__file__).parent.parent.resolve())
 
 __author__ = """Dario Quintero"""
-<<<<<<< HEAD
 __email__ = "darioaquintero@gmail.com"
-__version__ = "0.0.20"
+__version__ = '0.0.21'
 
 from .defaults import *
 from .file_system import *
 from .openlane_v1 import *
 from .openlane_v2 import *
 from .parametric import *
-from .simulation import *
-=======
-__email__ = 'darioaquintero@gmail.com'
-__version__ = '0.0.21'
->>>>>>> 5925cb72
+from .simulation import *